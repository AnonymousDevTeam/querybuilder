--- conflicted
+++ resolved
@@ -53,15 +53,6 @@
     public class QueryFromClause : AbstractFrom
     {
         public Query Query { get; set; }
-<<<<<<< HEAD
-=======
-
-        /// <inheritdoc />
-        public override object[] GetBindings(string engine)
-        {
-            return Query.GetBindings(engine).ToArray();
-        }
->>>>>>> e2a6fa06
 
         public override string Alias
         {
