--- conflicted
+++ resolved
@@ -11,16 +11,6 @@
     {
         public Join Join { get; set; }
 
-<<<<<<< HEAD
-=======
-        /// <inheritdoc />
-        public override object[] GetBindings(string engine)
-        {
-            return Join.GetBindings(engine).ToArray();
-        }
-
-        /// <inheritdoc />
->>>>>>> e2a6fa06
         public override AbstractClause Clone()
         {
             return new BaseJoin
