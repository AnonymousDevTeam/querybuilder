using System.Collections.Generic;

namespace SqlKata
{
    public abstract class AbstractInsertClause : AbstractClause
    {

    }

    public class InsertClause : AbstractInsertClause
    {
        public List<string> Columns { get; set; }
        public List<object> Values { get; set; }

<<<<<<< HEAD
=======
        /// <inheritdoc />
        public override object[] GetBindings(string engine)
        {
            return Values.ToArray();
        }

        /// <inheritdoc />
>>>>>>> e2a6fa06
        public override AbstractClause Clone()
        {
            return new InsertClause
            {
                Engine = Engine,
                Component = Component,
                Columns = Columns,
                Values = Values,
            };
        }
    }

    public class InsertQueryClause : AbstractInsertClause
    {
        public List<string> Columns { get; set; }
        public Query Query { get; set; }

<<<<<<< HEAD
=======
        /// <inheritdoc />
        public override object[] GetBindings(string engine)
        {
            return Query.GetBindings(engine).ToArray();
        }

        /// <inheritdoc />
>>>>>>> e2a6fa06
        public override AbstractClause Clone()
        {
            return new InsertQueryClause
            {
                Engine = Engine,
                Component = Component,
                Columns = Columns,
                Query = Query.Clone(),
            };
        }
    }
}<|MERGE_RESOLUTION|>--- conflicted
+++ resolved
@@ -12,16 +12,6 @@
         public List<string> Columns { get; set; }
         public List<object> Values { get; set; }
 
-<<<<<<< HEAD
-=======
-        /// <inheritdoc />
-        public override object[] GetBindings(string engine)
-        {
-            return Values.ToArray();
-        }
-
-        /// <inheritdoc />
->>>>>>> e2a6fa06
         public override AbstractClause Clone()
         {
             return new InsertClause
@@ -39,16 +29,6 @@
         public List<string> Columns { get; set; }
         public Query Query { get; set; }
 
-<<<<<<< HEAD
-=======
-        /// <inheritdoc />
-        public override object[] GetBindings(string engine)
-        {
-            return Query.GetBindings(engine).ToArray();
-        }
-
-        /// <inheritdoc />
->>>>>>> e2a6fa06
         public override AbstractClause Clone()
         {
             return new InsertQueryClause
