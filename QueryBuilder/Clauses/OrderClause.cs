--- conflicted
+++ resolved
@@ -26,17 +26,7 @@
     public class RawOrderBy : AbstractOrderBy, IRaw
     {
         public string Expression { get; set; }
-<<<<<<< HEAD
         public object[] Bindings { set; get; }
-=======
-        public object[] Bindings { set => _bindings = value; }
-
-        /// <inheritdoc />
-        public override object[] GetBindings(string engine)
-        {
-            return _bindings;
-        }
->>>>>>> e2a6fa06
 
         /// <inheritdoc />
         public override AbstractClause Clone()
