using System.Collections.Generic;
using System.Linq;

namespace SqlKata
{
    public abstract class AbstractCondition : AbstractClause
    {
        public bool IsOr { get; set; } = false;
        public bool IsNot { get; set; } = false;
    }

    /// <summary>
    /// Represents a comparison between a column and a value.
    /// </summary>
    public class BasicCondition<T> : AbstractCondition
    {
        public string Column { get; set; }
        public string Operator { get; set; }
        public virtual T Value { get; set; }

        /// <inheritdoc />
        public override AbstractClause Clone()
        {
            return new BasicCondition<T>
            {
                Engine = Engine,
                Column = Column,
                Operator = Operator,
                Value = Value,
                IsOr = IsOr,
                IsNot = IsNot,
                Component = Component,
            };
        }
    }

    public class BasicStringCondition : BasicCondition<string>
    {
        public bool CaseSensitive { get; set; } = false;

        /// <inheritdoc />
        public override AbstractClause Clone()
        {
            return new BasicStringCondition
            {
                Engine = Engine,
                Column = Column,
                Operator = Operator,
                Value = Value,
                IsOr = IsOr,
                IsNot = IsNot,
                CaseSensitive = CaseSensitive,
                Component = Component,
            };
        }
    }

    public class BasicDateCondition : BasicCondition<object>
    {
        public string Part { get; set; }

        /// <inheritdoc />
        public override AbstractClause Clone()
        {
            return new BasicDateCondition
            {
                Engine = Engine,
                Column = Column,
                Operator = Operator,
                Value = Value,
                IsOr = IsOr,
                IsNot = IsNot,
                Part = Part,
                Component = Component,
            };
        }
    }

    /// <summary>
    /// Represents a comparison between two columns.
    /// </summary>
    public class TwoColumnsCondition : AbstractCondition
    {
        public string First { get; set; }
        public string Operator { get; set; }
        public string Second { get; set; }

        /// <inheritdoc />
        public override AbstractClause Clone()
        {
            return new TwoColumnsCondition
            {
                Engine = Engine,
                First = First,
                Operator = Operator,
                Second = Second,
                IsOr = IsOr,
                IsNot = IsNot,
                Component = Component,
            };
        }
    }

    /// <summary>
    /// Represents a comparison between a column and a full "subquery".
    /// </summary>
    public class QueryCondition<T> : AbstractCondition where T : BaseQuery<T>
    {
        public string Column { get; set; }
        public string Operator { get; set; }
        public Query Query { get; set; }

        /// <inheritdoc />
        public override AbstractClause Clone()
        {
            return new QueryCondition<T>
            {
                Engine = Engine,
                Column = Column,
                Operator = Operator,
                Query = Query.Clone(),
                IsOr = IsOr,
                IsNot = IsNot,
                Component = Component,
            };
        }
    }

    /// <summary>
    /// Represents a "is in" condition.
    /// </summary>
    public class InCondition<T> : AbstractCondition
    {
        public string Column { get; set; }
        public IEnumerable<T> Values { get; set; }
<<<<<<< HEAD
=======
        public override object[] GetBindings(string engine)
        {
            return Values.Select(x => x).Cast<object>().ToArray();
        }

        /// <inheritdoc />
>>>>>>> e2a6fa06
        public override AbstractClause Clone()
        {
            return new InCondition<T>
            {
                Engine = Engine,
                Column = Column,
                Values = new List<T>(Values),
                IsOr = IsOr,
                IsNot = IsNot,
                Component = Component,
            };
        }

    }

    /// <summary>
    /// Represents a "is in subquery" condition.
    /// </summary>
    public class InQueryCondition : AbstractCondition
    {
        public Query Query { get; set; }
        public string Column { get; set; }
<<<<<<< HEAD
=======
        public override object[] GetBindings(string engine)
        {
            return Query.GetBindings(engine).ToArray();
        }

        /// <inheritdoc />
>>>>>>> e2a6fa06
        public override AbstractClause Clone()
        {
            return new InQueryCondition
            {
                Engine = Engine,
                Column = Column,
                Query = Query.Clone(),
                IsOr = IsOr,
                IsNot = IsNot,
                Component = Component,
            };
        }
    }

    /// <summary>
    /// Represents a "is between" condition.
    /// </summary>
    public class BetweenCondition<T> : AbstractCondition
    {
        public string Column { get; set; }
        public T Higher { get; set; }
        public T Lower { get; set; }
<<<<<<< HEAD
=======
        public override object[] GetBindings(string engine)
        {
            return new object[] { Lower, Higher };
        }

        /// <inheritdoc />
>>>>>>> e2a6fa06
        public override AbstractClause Clone()
        {
            return new BetweenCondition<T>
            {
                Engine = Engine,
                Column = Column,
                Higher = Higher,
                Lower = Lower,
                IsOr = IsOr,
                IsNot = IsNot,
                Component = Component,
            };
        }
    }

    /// <summary>
    /// Represents an "is null" condition.
    /// </summary>
    public class NullCondition : AbstractCondition
    {
        public string Column { get; set; }

        /// <inheritdoc />
        public override AbstractClause Clone()
        {
            return new NullCondition
            {
                Engine = Engine,
                Column = Column,
                IsOr = IsOr,
                IsNot = IsNot,
                Component = Component,
            };
        }
    }

    /// <summary>
    /// Represents a "nested" clause condition.
    /// i.e OR (myColumn = "A")
    /// </summary>
    public class NestedCondition<T> : AbstractCondition where T : BaseQuery<T>
    {
        public T Query { get; set; }
<<<<<<< HEAD
=======
        public override object[] GetBindings(string engine)
        {
            return Query.GetBindings(engine).ToArray();
        }

        /// <inheritdoc />
>>>>>>> e2a6fa06
        public override AbstractClause Clone()
        {
            return new NestedCondition<T>
            {
                Engine = Engine,
                Query = Query.Clone(),
                IsOr = IsOr,
                IsNot = IsNot,
                Component = Component,
            };
        }
    }

    /// <summary>
    /// Represents an "exists sub query" clause condition.
    /// </summary>
    public class ExistsCondition<T> : AbstractCondition where T : BaseQuery<T>
    {
        public T Query { get; set; }

        /// <inheritdoc />
        public override AbstractClause Clone()
        {
            return new ExistsCondition<T>
            {
                Engine = Engine,
                Query = Query.Clone(),
                IsOr = IsOr,
                IsNot = IsNot,
                Component = Component,
            };
        }
    }

    public class RawCondition : AbstractCondition, IRaw
    {
        public string Expression { get; set; }
        public object[] Bindings { set; get; }

        /// <inheritdoc />
        public override AbstractClause Clone()
        {
            return new RawCondition
            {
                Engine = Engine,
                Expression = Expression,
                Bindings = Bindings,
                IsOr = IsOr,
                IsNot = IsNot,
                Component = Component,
            };
        }
    }
}<|MERGE_RESOLUTION|>--- conflicted
+++ resolved
@@ -133,15 +133,6 @@
     {
         public string Column { get; set; }
         public IEnumerable<T> Values { get; set; }
-<<<<<<< HEAD
-=======
-        public override object[] GetBindings(string engine)
-        {
-            return Values.Select(x => x).Cast<object>().ToArray();
-        }
-
-        /// <inheritdoc />
->>>>>>> e2a6fa06
         public override AbstractClause Clone()
         {
             return new InCondition<T>
@@ -164,15 +155,6 @@
     {
         public Query Query { get; set; }
         public string Column { get; set; }
-<<<<<<< HEAD
-=======
-        public override object[] GetBindings(string engine)
-        {
-            return Query.GetBindings(engine).ToArray();
-        }
-
-        /// <inheritdoc />
->>>>>>> e2a6fa06
         public override AbstractClause Clone()
         {
             return new InQueryCondition
@@ -195,15 +177,6 @@
         public string Column { get; set; }
         public T Higher { get; set; }
         public T Lower { get; set; }
-<<<<<<< HEAD
-=======
-        public override object[] GetBindings(string engine)
-        {
-            return new object[] { Lower, Higher };
-        }
-
-        /// <inheritdoc />
->>>>>>> e2a6fa06
         public override AbstractClause Clone()
         {
             return new BetweenCondition<T>
@@ -247,15 +220,6 @@
     public class NestedCondition<T> : AbstractCondition where T : BaseQuery<T>
     {
         public T Query { get; set; }
-<<<<<<< HEAD
-=======
-        public override object[] GetBindings(string engine)
-        {
-            return Query.GetBindings(engine).ToArray();
-        }
-
-        /// <inheritdoc />
->>>>>>> e2a6fa06
         public override AbstractClause Clone()
         {
             return new NestedCondition<T>
