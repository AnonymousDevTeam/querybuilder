using System;
using System.Collections.Generic;
using System.Linq;
<<<<<<< HEAD
using SqlKata.Compilers.Bindings;
=======
using System.Reflection;
using System.Text;
>>>>>>> b62cd239

namespace SqlKata.Compilers
{
    public abstract partial class Compiler
    {
        private readonly ISqlResultBinder _sqlResultBinder;
        private readonly ConditionsCompilerProvider _compileConditionMethodsProvider;

        protected Compiler(ISqlResultBinder sqlResultBinder)
        {
            _sqlResultBinder = sqlResultBinder;
            _compileConditionMethodsProvider = new ConditionsCompilerProvider(this);
        }
        
        public abstract string EngineCode { get; }
        protected string OpeningIdentifier = "\"";
        protected string ClosingIdentifier = "\"";
        protected string ColumnAsKeyword = "AS ";
        protected string TableAsKeyword = "AS ";
        protected string LastId = "";

        protected virtual SqlResult CompileRaw(Query query)
        {
            SqlResult ctx;

            if (query.Method == "insert")
            {
                ctx = CompileInsertQuery(query);
            }
            else if (query.Method == "update")
            {
                ctx = CompileUpdateQuery(query);
            }
            else if (query.Method == "delete")
            {
                ctx = CompileDeleteQuery(query);
            }
            else
            {
                if (query.Method == "aggregate")
                {
                    query.ClearComponent("limit")
                        .ClearComponent("order")
                        .ClearComponent("group");
                }

                ctx = CompileSelectQuery(query);
            }

            // handle CTEs
            if (query.HasComponent("cte", EngineCode))
            {
                var cteFinder = new CteFinder(query, EngineCode);
                var cteSearchResult = cteFinder.Find();

                var rawSql = new StringBuilder("WITH ");
                var cteBindings = new List<object>();

<<<<<<< HEAD
            return ctx;
        }
        
        public virtual SqlResult Compile(Query query)
        {
            var ctx = CompileRaw(query);
            _sqlResultBinder.BindNamedParameters(ctx);
=======
                foreach (var cte in cteSearchResult)
                {
                    var cteCtx = CompileCte(cte);
                
                    cteBindings.AddRange(cteCtx.Bindings);
                    rawSql.Append(cteCtx.RawSql.Trim());
                    rawSql.Append(",\n");
                }

                rawSql.Length -= 2; // remove last comma
                rawSql.Append('\n');
                rawSql.Append(ctx.RawSql);

                ctx.Bindings.InsertRange(0, cteBindings);
                ctx.RawSql = rawSql.ToString();
            }

>>>>>>> b62cd239
            return ctx;
        }

        public virtual SqlResult Compile(IEnumerable<Query> queries)
        {
            var compiled = queries.Select(CompileRaw).ToArray();
            var bindings = compiled.Select(r => r.Bindings).ToArray();
            var totalBindingsCount = bindings.Select(b => b.Count).Aggregate((a, b) => a + b);
            
            var combinedBindings = new List<object>(totalBindingsCount);
            foreach (var cb in bindings)
            {
                combinedBindings.AddRange(cb);
            }
            
            var ctx = new SqlResult
            {
                RawSql = compiled.Select(r => r.RawSql).Aggregate((a, b) => a + ";\n" + b),
                Bindings = combinedBindings
            };
            
            _sqlResultBinder.BindNamedParameters(ctx);

            return ctx;
        }
        
        protected virtual SqlResult CompileSelectQuery(Query query)
        {
            var ctx = new SqlResult
            {
                Query = query.Clone(),
            };

            var results = new[] {
                    this.CompileColumns(ctx),
                    this.CompileFrom(ctx),
                    this.CompileJoins(ctx),
                    this.CompileWheres(ctx),
                    this.CompileGroups(ctx),
                    this.CompileHaving(ctx),
                    this.CompileOrders(ctx),
                    this.CompileLimit(ctx),
                    this.CompileUnion(ctx),
                }
               .Where(x => x != null)
               .Where(x => !string.IsNullOrEmpty(x))
               .ToList();

            string sql = string.Join(" ", results);

            ctx.RawSql = sql;

            return ctx;
        }

        private SqlResult CompileDeleteQuery(Query query)
        {
            var ctx = new SqlResult
            {
                Query = query
            };

            if (!ctx.Query.HasComponent("from", EngineCode))
            {
                throw new InvalidOperationException("No table set to delete");
            }

            var from = ctx.Query.GetOneComponent<AbstractFrom>("from", EngineCode);

            if (!(from is FromClause))
            {
                throw new InvalidOperationException("Invalid table expression");
            }

            var where = CompileWheres(ctx);

            if (!string.IsNullOrEmpty(where))
            {
                where = " " + where;
            }

            ctx.RawSql = "DELETE FROM " + CompileTableExpression(ctx, from) + where;

            return ctx;
        }

        private SqlResult CompileUpdateQuery(Query query)
        {
            var ctx = new SqlResult
            {
                Query = query
            };

            if (!ctx.Query.HasComponent("from", EngineCode))
            {
                throw new InvalidOperationException("No table set to update");
            }

            var from = ctx.Query.GetOneComponent<AbstractFrom>("from", EngineCode);

            if (!(from is FromClause))
            {
                throw new InvalidOperationException("Invalid table expression");
            }

            var toUpdate = ctx.Query.GetOneComponent<InsertClause>("update", EngineCode);

            var parts = new List<string>();

            for (var i = 0; i < toUpdate.Columns.Count; i++)
            {
                parts.Add($"{Wrap(toUpdate.Columns[i])} = ?");
            }

            ctx.Bindings.AddRange(toUpdate.Values);

            var where = CompileWheres(ctx);

            if (!string.IsNullOrEmpty(where))
            {
                where = " " + where;
            }

            ctx.RawSql = "UPDATE " + CompileTableExpression(ctx, from)
                + " SET " + string.Join(", ", parts)
                + where;

            return ctx;
        }

        protected virtual SqlResult CompileInsertQuery(Query query)
        {
            var ctx = new SqlResult
            {
                Query = query
            };

            if (!ctx.Query.HasComponent("from", EngineCode))
            {
                throw new InvalidOperationException("No table set to insert");
            }

            var fromClause = ctx.Query.GetOneComponent<FromClause>("from", EngineCode);

            if (fromClause is null)
            {
                throw new InvalidOperationException("Invalid table expression");
            }

            var table = Wrap(fromClause.Table);

            var inserts = ctx.Query.GetComponents<AbstractInsertClause>("insert", EngineCode);

            if (inserts[0] is InsertClause insertClause)
            {
                ctx.RawSql = $"INSERT INTO {table}"
                    + " (" + string.Join(", ", WrapArray(insertClause.Columns)) + ") "
                    + "VALUES (" + string.Join(", ", Parameterize(ctx, insertClause.Values)) + ")";

                if (insertClause.ReturnId && !string.IsNullOrEmpty(LastId))
                {
                    ctx.RawSql += ";" + LastId;
                }
            }
            else
            {
                var clause = inserts[0] as InsertQueryClause;

                var columns = "";

                if (clause.Columns.Any())
                {
                    columns = $" ({string.Join(", ", WrapArray(clause.Columns))}) ";
                }

                var subCtx = CompileSelectQuery(clause.Query);
                ctx.Bindings.AddRange(subCtx.Bindings);

                ctx.RawSql = $"INSERT INTO {table}{columns}{subCtx.RawSql}";
            }

            if (inserts.Count > 1)
            {
                foreach (var insert in inserts.GetRange(1, inserts.Count - 1))
                {
                    var clause = insert as InsertClause;

                    ctx.RawSql += ", (" + string.Join(", ", Parameterize(ctx, clause.Values)) + ")";

                }
            }


            return ctx;
        }

        /// <summary>
        /// Compile a single column clause
        /// </summary>
        /// <param name="ctx"></param>
        /// <param name="column"></param>
        /// <returns></returns>
        public virtual string CompileColumn(SqlResult ctx, AbstractColumn column)
        {
            if (column is RawColumn raw)
            {
                ctx.Bindings.AddRange(raw.Bindings);
                return WrapIdentifiers(raw.Expression);
            }

            if (column is QueryColumn queryColumn)
            {
                var alias = "";

                if (!string.IsNullOrWhiteSpace(queryColumn.Query.QueryAlias))
                {
                    alias = $" {ColumnAsKeyword}{WrapValue(queryColumn.Query.QueryAlias)}";
                }

                var subCtx = CompileSelectQuery(queryColumn.Query);

                ctx.Bindings.AddRange(subCtx.Bindings);

                return "(" + subCtx.RawSql + $"){alias}";
            }

            return Wrap((column as Column).Name);

        }

        protected virtual SqlResult OnBeforeCompile(SqlResult ctx)
        {
            return ctx;
        }

        public virtual string OnAfterCompile(string sql)
        {
            return sql;
        }

        public virtual SqlResult CompileCte(AbstractFrom cte)
        {
            var ctx = new SqlResult();

            if (null == cte)
            {
                return ctx;
            }

            if (cte is RawFromClause raw)
            {
                ctx.Bindings.AddRange(raw.Bindings);
                ctx.RawSql = $"{WrapValue(raw.Alias)} AS ({WrapIdentifiers(raw.Expression)})";
            }
            else if (cte is QueryFromClause queryFromClause)
            {
                var subCtx = CompileSelectQuery(queryFromClause.Query);
                ctx.Bindings.AddRange(subCtx.Bindings);

                ctx.RawSql = $"{WrapValue(queryFromClause.Alias)} AS ({subCtx.RawSql})";
            }

            return ctx;
        }

        protected virtual SqlResult OnBeforeSelect(SqlResult ctx)
        {
            return ctx;
        }

        protected virtual string CompileColumns(SqlResult ctx)
        {

            if (ctx.Query.HasComponent("aggregate", EngineCode))
            {
                var aggregate = ctx.Query.GetOneComponent<AggregateClause>("aggregate", EngineCode);

                var aggregateColumns = aggregate.Columns
                    .Select(x => CompileColumn(ctx, new Column { Name = x }))
                    .ToList();

                var sql = string.Join(", ", aggregateColumns);

                if (ctx.Query.IsDistinct)
                {
                    sql = "DISTINCT " + sql;
                }

                return "SELECT " + aggregate.Type.ToUpper() + "(" + sql + $") {ColumnAsKeyword}" + WrapValue(aggregate.Type);
            }

            var columns = ctx.Query
                .GetComponents<AbstractColumn>("select", EngineCode)
                .Select(x => CompileColumn(ctx, x))
                .ToList();

            var distinct = ctx.Query.IsDistinct ? "DISTINCT " : "";

            var select = columns.Any() ? string.Join(", ", columns) : "*";

            return $"SELECT {distinct}{select}";

        }

        public virtual string CompileUnion(SqlResult ctx)
        {

            // Handle UNION, EXCEPT and INTERSECT
            if (!ctx.Query.GetComponents("combine", EngineCode).Any())
            {
                return null;
            }

            var combinedQueries = new List<string>();

            var clauses = ctx.Query.GetComponents<AbstractCombine>("combine", EngineCode);

            foreach (var clause in clauses)
            {
                if (clause is Combine combineClause)
                {
                    var combineOperator = combineClause.Operation.ToUpper() + " " + (combineClause.All ? "ALL " : "");

                    var subCtx = CompileSelectQuery(combineClause.Query);

                    ctx.Bindings.AddRange(subCtx.Bindings);

                    combinedQueries.Add($"{combineOperator}({subCtx.RawSql})");
                }
                else
                {
                    var combineRawClause = clause as RawCombine;

                    ctx.Bindings.AddRange(combineRawClause.Bindings);

                    combinedQueries.Add(WrapIdentifiers(combineRawClause.Expression));

                }
            }

            return string.Join(" ", combinedQueries);

        }

        public virtual string CompileTableExpression(SqlResult ctx, AbstractFrom from)
        {
            if (from is RawFromClause raw)
            {
                ctx.Bindings.AddRange(raw.Bindings);
                return WrapIdentifiers(raw.Expression);
            }

            if (from is QueryFromClause queryFromClause)
            {
                var fromQuery = queryFromClause.Query;

                var alias = string.IsNullOrEmpty(fromQuery.QueryAlias) ? "" : $" {TableAsKeyword}" + WrapValue(fromQuery.QueryAlias);

                var subCtx = CompileSelectQuery(fromQuery);

                ctx.Bindings.AddRange(subCtx.Bindings);

                return "(" + subCtx.RawSql + ")" + alias;
            }

            if (from is FromClause fromClause)
            {
                return Wrap(fromClause.Table);
            }

            throw InvalidClauseException("TableExpression", from);
        }

        public virtual string CompileFrom(SqlResult ctx)
        {
            if (!ctx.Query.HasComponent("from", EngineCode))
            {
                throw new InvalidOperationException("No table is set");
            }

            var from = ctx.Query.GetOneComponent<AbstractFrom>("from", EngineCode);

            return "FROM " + CompileTableExpression(ctx, from);
        }

        public virtual string CompileJoins(SqlResult ctx)
        {
            if (!ctx.Query.HasComponent("join", EngineCode))
            {
                return null;
            }

            var joins = ctx.Query
                .GetComponents<BaseJoin>("join", EngineCode)
                .Select(x => CompileJoin(ctx, x.Join));

            return "\n" + string.Join("\n", joins);
        }

        public virtual string CompileJoin(SqlResult ctx, Join join, bool isNested = false)
        {

            var from = join.GetOneComponent<AbstractFrom>("from", EngineCode);
            var conditions = join.GetComponents<AbstractCondition>("where", EngineCode);

            var joinTable = CompileTableExpression(ctx, from);
            var constraints = CompileConditions(ctx, conditions);

            var onClause = conditions.Any() ? $" ON {constraints}" : "";

            return $"{join.Type} {joinTable}{onClause}";
        }

        public virtual string CompileWheres(SqlResult ctx)
        {
            if (!ctx.Query.HasComponent("from", EngineCode) || !ctx.Query.HasComponent("where", EngineCode))
            {
                return null;
            }

            var conditions = ctx.Query.GetComponents<AbstractCondition>("where", EngineCode);
            var sql = CompileConditions(ctx, conditions).Trim();

            return string.IsNullOrEmpty(sql) ? null : $"WHERE {sql}";
        }

        public virtual string CompileGroups(SqlResult ctx)
        {
            if (!ctx.Query.HasComponent("group", EngineCode))
            {
                return null;
            }

            var columns = ctx.Query
                .GetComponents<AbstractColumn>("group", EngineCode)
                .Select(x => CompileColumn(ctx, x));

            return "GROUP BY " + string.Join(", ", columns);
        }

        public virtual string CompileOrders(SqlResult ctx)
        {
            if (!ctx.Query.HasComponent("order", EngineCode))
            {
                return null;
            }

            var columns = ctx.Query
                .GetComponents<AbstractOrderBy>("order", EngineCode)
                .Select(x =>
            {

                if (x is RawOrderBy raw)
                {
                    ctx.Bindings.AddRange(raw.Bindings);
                    return WrapIdentifiers(raw.Expression);
                }

                var direction = (x as OrderBy).Ascending ? "" : " DESC";

                return Wrap((x as OrderBy).Column) + direction;
            });

            return "ORDER BY " + string.Join(", ", columns);
        }

        public string CompileHaving(SqlResult ctx)
        {
            if (!ctx.Query.HasComponent("having", EngineCode))
            {
                return null;
            }

            var sql = new List<string>();
            string boolOperator;

            var having = ctx.Query.GetComponents("having", EngineCode)
                .Cast<AbstractCondition>()
                .ToList();

            for (var i = 0; i < having.Count; i++)
            {
                var compiled = CompileCondition(ctx, having[i]);

                if (!string.IsNullOrEmpty(compiled))
                {
                    boolOperator = i > 0 ? having[i].IsOr ? "OR " : "AND " : "";

                    sql.Add(boolOperator + "HAVING " + compiled);
                }
            }

            return string.Join(", ", sql);
        }

        public virtual string CompileLimit(SqlResult ctx)
        {
            var limit = ctx.Query.GetLimit(EngineCode);
            var offset = ctx.Query.GetOffset(EngineCode);

            if (limit == 0 && offset == 0)
            {
                return null;
            }

            if (offset == 0)
            {
                ctx.Bindings.Add(limit);
                return "LIMIT ?";
            }

            if (limit == 0)
            {
                ctx.Bindings.Add(offset);
                return "OFFSET ?";
            }

            ctx.Bindings.Add(limit);
            ctx.Bindings.Add(offset);

            return "LIMIT ? OFFSET ?";
        }

        // public virtual string CompileOffset(SqlResult ctx)
        // {
        //     if (ctx.Query.GetOneComponent("limit", EngineCode) is LimitOffset limitOffset && limitOffset.HasOffset())
        //     {
        //         ctx.Bindings.Add(limitOffset.Offset);
        //         return "OFFSET ?";
        //     }

        //     return null;
        // }

        /// <summary>
        /// Compile the random statement into SQL.
        /// </summary>
        /// <param name="seed"></param>
        /// <returns></returns>
        public virtual string CompileRandom(string seed)
        {
            return "RANDOM()";
        }

        public virtual string CompileLower(string value)
        {
            return $"LOWER({value})";
        }

        public virtual string CompileUpper(string value)
        {
            return $"UPPER({value})";
        }

        public virtual string CompileTrue()
        {
            return "true";
        }

        public virtual string CompileFalse()
        {
            return "false";
        }

        private InvalidCastException InvalidClauseException(string section, AbstractClause clause)
        {
            return new InvalidCastException($"Invalid type \"{clause.GetType().Name}\" provided for the \"{section}\" clause.");
        }

        /// <summary>
        /// Wrap a single string in a column identifier.
        /// </summary>
        /// <param name="value"></param>
        /// <returns></returns>
        public virtual string Wrap(string value)
        {
            if (value.ToLower().Contains(" as "))
            {
                var index = value.ToLower().IndexOf(" as ");
                var before = value.Substring(0, index);
                var after = value.Substring(index + 4);

                return Wrap(before) + $" {ColumnAsKeyword}" + WrapValue(after);
            }

            if (value.Contains("."))
            {
                return string.Join(".", value.Split('.').Select((x, index) =>
                {
                    return WrapValue(x);
                }));
            }

            // If we reach here then the value does not contain an "AS" alias
            // nor dot "." expression, so wrap it as regular value.
            return WrapValue(value);
        }

        /// <summary>
        /// Wrap a single string in keyword identifiers.
        /// </summary>
        /// <param name="value"></param>
        /// <returns></returns>
        public virtual string WrapValue(string value)
        {
            if (value == "*") return value;

            var opening = this.OpeningIdentifier;
            var closing = this.ClosingIdentifier;

            return opening + value.Replace(closing, closing + closing) + closing;
        }

        public virtual string Parameter<T>(SqlResult ctx, T value)
        {
            ctx.Bindings.Add(value);
            return "?";
        }

        /// <summary>
        /// Create query parameter place-holders for an array.
        /// </summary>
        /// <param name="ctx"></param>
        /// <param name="values"></param>
        /// <returns></returns>
        public virtual string Parameterize<T>(SqlResult ctx, IEnumerable<T> values)
        {
            return string.Join(", ", values.Select(x => Parameter(ctx, x)));
        }

        /// <summary>
        /// Wrap an array of values.
        /// </summary>
        /// <param name="values"></param>
        /// <returns></returns>
        public virtual List<string> WrapArray(List<string> values)
        {
            return values.Select(x => Wrap(x)).ToList();
        }

        public virtual string WrapIdentifiers(string input)
        {
            return input

                // deprecated
                .Replace("{", this.OpeningIdentifier)
                .Replace("}", this.ClosingIdentifier)

                .Replace("[", this.OpeningIdentifier)
                .Replace("]", this.ClosingIdentifier);
        }

    }
}<|MERGE_RESOLUTION|>--- conflicted
+++ resolved
@@ -1,12 +1,8 @@
 using System;
 using System.Collections.Generic;
 using System.Linq;
-<<<<<<< HEAD
 using SqlKata.Compilers.Bindings;
-=======
-using System.Reflection;
 using System.Text;
->>>>>>> b62cd239
 
 namespace SqlKata.Compilers
 {
@@ -65,15 +61,6 @@
                 var rawSql = new StringBuilder("WITH ");
                 var cteBindings = new List<object>();
 
-<<<<<<< HEAD
-            return ctx;
-        }
-        
-        public virtual SqlResult Compile(Query query)
-        {
-            var ctx = CompileRaw(query);
-            _sqlResultBinder.BindNamedParameters(ctx);
-=======
                 foreach (var cte in cteSearchResult)
                 {
                     var cteCtx = CompileCte(cte);
@@ -90,8 +77,13 @@
                 ctx.Bindings.InsertRange(0, cteBindings);
                 ctx.RawSql = rawSql.ToString();
             }
-
->>>>>>> b62cd239
+            return ctx;
+        }
+        
+        public virtual SqlResult Compile(Query query)
+        {
+            var ctx = CompileRaw(query);
+            _sqlResultBinder.BindNamedParameters(ctx);
             return ctx;
         }
 
