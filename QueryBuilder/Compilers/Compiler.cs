--- conflicted
+++ resolved
@@ -41,16 +41,10 @@
 
         public string CompileColumn(AbstractColumn column)
         {
-<<<<<<< HEAD
             if (column is RawColumn raw)
             {
                 bindings.AddRange(raw.Bindings);
                 return WrapIdentifiers(raw.Expression);
-=======
-            if (column is RawColumn rawColumn)
-            {
-                return WrapIdentifiers(rawColumn.Expression);
->>>>>>> e2a6fa06
             }
 
             if (column is QueryColumn queryColumn)
@@ -131,16 +125,10 @@
 
             foreach (var cte in clauses)
             {
-<<<<<<< HEAD
                 if (cte is RawFromClause raw)
                 {
                     bindings.AddRange(raw.Bindings);
                     sql.Add($"{WrapValue(raw.Alias)} AS ({WrapIdentifiers(raw.Expression)})");
-=======
-                if (cte is RawFromClause fromClause)
-                {
-                    sql.Add($"{WrapValue(fromClause.Alias)} AS ({WrapIdentifiers(fromClause.Expression)})");
->>>>>>> e2a6fa06
                 }
                 else if (cte is QueryFromClause queryFromClause)
                 {
@@ -230,17 +218,9 @@
 
             if (inserts[0] is InsertClause insertClause)
             {
-<<<<<<< HEAD
-                var clause = inserts[0] as InsertClause;
-
-                sql += "INSERT INTO " + CompileTableExpression(from)
-                + " (" + string.Join(", ", WrapArray(clause.Columns)) + ") "
-                + "VALUES (" + string.Join(", ", Parameterize(clause.Values)) + ")";
-=======
                 sql = "INSERT INTO " + CompileTableExpression(from)
                     + " (" + string.Join(", ", WrapArray(insertClause.Columns)) + ") "
                     + "VALUES (" + string.Join(", ", Parameterize(insertClause.Values)) + ")";
->>>>>>> e2a6fa06
             }
             else
             {
@@ -253,22 +233,13 @@
                     columns = $"({string.Join(", ", WrapArray(clause.Columns))}) ";
                 }
 
-<<<<<<< HEAD
-                sql += "INSERT INTO " + CompileTableExpression(from)
-                + " " + columns + CompileSelect(clause.Query);
-            }
-
-            if (inserts.Count > 1)
-            {
-                foreach (var insert in inserts.GetRange(1, inserts.Count() - 1))
-=======
                 sql = "INSERT INTO " + CompileTableExpression(from)
                     + " " + columns + CompileSelect(clause.Query);
             }
 
             if (inserts.Count > 1)
+            {
                 foreach (var insert in inserts.GetRange(1, inserts.Count - 1))
->>>>>>> e2a6fa06
                 {
                     var clause = insert as InsertClause;
 
@@ -429,16 +400,10 @@
 
         protected virtual string CompileTableExpression(AbstractFrom from)
         {
-<<<<<<< HEAD
             if (from is RawFromClause raw)
             {
                 bindings.AddRange(raw.Bindings);
                 return WrapIdentifiers(raw.Expression);
-=======
-            if (from is RawFromClause rawClause)
-            {
-                return WrapIdentifiers(rawClause.Expression);
->>>>>>> e2a6fa06
             }
 
             if (from is QueryFromClause queryFromClause)
@@ -574,17 +539,11 @@
 
             var columns = query.GetComponents<AbstractOrderBy>("order", EngineCode).Select(x =>
             {
-<<<<<<< HEAD
 
                 if (x is RawOrderBy raw)
                 {
                     bindings.AddRange(raw.Bindings);
                     return WrapIdentifiers(raw.Expression);
-=======
-                if (x is RawOrderBy by)
-                {
-                    return WrapIdentifiers(by.Expression);
->>>>>>> e2a6fa06
                 }
 
                 var direction = (x as OrderBy).Ascending ? "" : " DESC";
