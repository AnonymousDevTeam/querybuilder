using System;
using System.Collections.Generic;
using SqlKata.Compilers;
using SqlKata.Execution;
using Xunit;

namespace SqlKata.Tests
{
    public class QueryBuilderTest
    {
<<<<<<< HEAD
        private readonly Compiler pgsql;
        private readonly MySqlCompiler mysql;

        public SqlServerCompiler mssql { get; private set; }

        private string[] Compile(Query q)
        {
            return new[]{
                 mssql.Compile(q.Clone()).ToString(),
                 mysql.Compile(q.Clone()).ToString(),
                pgsql.Compile(q.Clone()).ToString(),
=======
        private readonly Compiler _pg;
        private readonly MySqlCompiler _mysql;
        private readonly SqlServerCompiler _sqlsrv;

        private string[] Compile(Query q)
        {
            return new[]
            {
                _sqlsrv.Compile(q.Clone()).ToString(),
                _mysql.Compile(q.Clone()).ToString(),
                _pg.Compile(q.Clone()).ToString(),
>>>>>>> e2a6fa06
            };
        }
        public QueryBuilderTest()
        {
            mssql = new SqlServerCompiler();
            mysql = new MySqlCompiler();
            pgsql = new PostgresCompiler();
        }

        [Fact]
        public void BasicSelect()
        {
            var q = new Query().From("users").Select("id", "name");
            var c = Compile(q);

            Assert.Equal("SELECT [id], [name] FROM [users]", c[0]);
            Assert.Equal("SELECT `id`, `name` FROM `users`", c[1]);
            Assert.Equal("SELECT \"id\", \"name\" FROM \"users\"", c[2]);
        }

        [Fact]
        public void BasicSelectWhereBindingIsEmptyOrNull()
        {
            var q = new Query()
                .From("users")
                .Select("id", "name")
                .Where("author", "")
                .OrWhere("author", null);

            var c = Compile(q);

            Assert.Equal("SELECT [id], [name] FROM [users] WHERE [author] = '' OR [author] IS NULL", c[0]);
            Assert.Equal("SELECT `id`, `name` FROM `users` WHERE `author` = '' OR `author` IS NULL", c[1]);
            Assert.Equal("SELECT \"id\", \"name\" FROM \"users\" WHERE \"author\" = '' OR \"author\" IS NULL", c[2]);
        }

        [Fact]
        public void BasicSelectWithAlias()
        {
            var q = new Query().From("users as u").Select("id", "name");
            var c = Compile(q);

            Assert.Equal("SELECT [id], [name] FROM [users] AS [u]", c[0]);
            Assert.Equal("SELECT `id`, `name` FROM `users` AS `u`", c[1]);
            Assert.Equal("SELECT \"id\", \"name\" FROM \"users\" AS \"u\"", c[2]);
        }

        [Fact]
        public void Limit()
        {
            var q = new Query().From("users").Select("id", "name").Limit(10);
            var c = Compile(q);

            // Assert.Equal(c[0], "SELECT * FROM (SELECT [id], [name],ROW_NUMBER() OVER (SELECT 0) AS [row_num] FROM [users]) AS [temp_table] WHERE [row_num] >= 10");
            Assert.Equal("SELECT TOP (10) [id], [name] FROM [users]", c[0]);
            Assert.Equal("SELECT `id`, `name` FROM `users` LIMIT 10", c[1]);
            Assert.Equal("SELECT \"id\", \"name\" FROM \"users\" LIMIT 10", c[2]);
        }

        [Fact]
        public void Offset()
        {
            var q = new Query().From("users").Offset(10);
            var c = Compile(q);

            Assert.Equal("SELECT * FROM (SELECT *, ROW_NUMBER() OVER (ORDER BY (SELECT 0)) AS [row_num] FROM [users]) AS [subquery] WHERE [row_num] >= 11", c[0]);
            Assert.Equal("SELECT * FROM `users` LIMIT 18446744073709551615 OFFSET 10", c[1]);
            Assert.Equal("SELECT * FROM \"users\" OFFSET 10", c[2]);
        }

        [Fact]
        public void LimitOffset()
        {
            var q = new Query().From("users").Offset(10).Limit(5);

            var c = Compile(q);

            Assert.Equal("SELECT * FROM (SELECT *, ROW_NUMBER() OVER (ORDER BY (SELECT 0)) AS [row_num] FROM [users]) AS [subquery] WHERE [row_num] BETWEEN 11 AND 15", c[0]);
            Assert.Equal("SELECT * FROM `users` LIMIT 5 OFFSET 10", c[1]);
            Assert.Equal("SELECT * FROM \"users\" LIMIT 5 OFFSET 10", c[2]);
        }

        [Theory()]
        [InlineData(1)]
        [InlineData(2)]
        [InlineData(3)]
        [InlineData(4)]
        [InlineData(100)]
        [InlineData(1000000)]
        public void OffsetSqlServer_Should_Be_Incremented_By_One(int offset)
        {
            var q = new Query().From("users").Offset(offset);
            var c = mssql.Compile(q);

            Assert.Equal("SELECT * FROM (SELECT *, ROW_NUMBER() OVER (ORDER BY (SELECT 0)) AS [row_num] FROM [users]) AS [subquery] WHERE [row_num] >= " + (offset + 1), c.ToString());
        }

        [Theory()]
        [InlineData(-100)]
        [InlineData(0)]
        public void OffsetSqlServer_Should_Be_Ignored_If_Zero_Or_Negative(int offset)
        {
            var q = new Query().From("users").Offset(offset);
            var c = mssql.Compile(q);

            Assert.Equal("SELECT * FROM [users]", c.ToString());
        }

        [Fact]
        public void ColumnsEscaping()
        {
            var q = new Query().From("users").Select("mycol[isthis]");
            var c = Compile(q);

            Assert.Equal("SELECT [mycol[isthis]]] FROM [users]", c[0]);
        }

        [Fact]
        public void DeepJoin()
        {
            var q = new Query().From("streets").DeepJoin("cities.countries");
            var c = Compile(q);

            Assert.Equal("SELECT * FROM [streets] INNER JOIN [cities] ON [streets].[cityId] = [cities].[Id] INNER JOIN [countries] ON [cities].[countryId] = [countries].[Id]", c[0]);

            Assert.Equal("SELECT * FROM `streets` INNER JOIN `cities` ON `streets`.`cityId` = `cities`.`Id` INNER JOIN `countries` ON `cities`.`countryId` = `countries`.`Id`", c[1]);

            Assert.Equal("SELECT * FROM \"streets\" INNER JOIN \"cities\" ON \"streets\".\"cityId\" = \"cities\".\"Id\" INNER JOIN \"countries\" ON \"cities\".\"countryId\" = \"countries\".\"Id\"", c[2]);
        }

        [Fact]
        public void CteAndBindings()
        {
            var query = new Query("Races")
                        .For("mysql", s =>
                            s.With("range", q => q.From("seqtbl").Select("Id").Where("Id", "<", 33))
                            .WhereIn("RaceAuthor",
                                q => q.From("Users").Select("Name").Where("Status", "Available")
                            )
                        )
                        .For("sqlsrv", s =>
                            s.With("range",
                                q => q.From("Sequence").Select("Number").Where("Number", "<", 78)
                            )
                            .Limit(25).Offset(20)
                        )
                        .For("postgres",
                            s => s.With("range", q => q.FromRaw("generate_series(1, 33) as d").Select("d")).Where("Name", "3778")
                        )
                        .Where("Id", ">", 55)
                        .WhereBetween("Value", 18, 24);

            var c = Compile(query);

            Assert.Equal("WITH [range] AS (SELECT [Number] FROM [Sequence] WHERE [Number] < 78) \nSELECT * FROM (SELECT *, ROW_NUMBER() OVER (ORDER BY (SELECT 0)) AS [row_num] FROM [Races] WHERE [Id] > 55 AND [Value] BETWEEN 18 AND 24) AS [subquery] WHERE [row_num] BETWEEN 21 AND 45", c[0]);
            Assert.Equal("WITH `range` AS (SELECT `Id` FROM `seqtbl` WHERE `Id` < 33) \nSELECT * FROM `Races` WHERE `RaceAuthor` IN (SELECT `Name` FROM `Users` WHERE `Status` = 'Available') AND `Id` > 55 AND `Value` BETWEEN 18 AND 24", c[1]);

            Assert.Equal("WITH \"range\" AS (SELECT \"d\" FROM generate_series(1, 33) as d) \nSELECT * FROM \"Races\" WHERE \"Name\" = 3778 AND \"Id\" > 55 AND \"Value\" BETWEEN 18 AND 24", c[2]);
        }

        [Fact]
        public void UpdateWithCte()
        {

            var now = DateTime.UtcNow.ToString("yyyy-MM-dd");

            var query = new Query("Books")
                .With("OldBooks", q => q.From("Books").Where("Date", "<", now))
                .Where("Price", ">", 100)
                .AsUpdate(new Dictionary<string, object> {
                    {"Price", "150"}
                });

            var c = Compile(query);

            Assert.Equal($"WITH [OldBooks] AS (SELECT * FROM [Books] WHERE [Date] < '{now}') \nUPDATE [Books] SET [Price] = 150 WHERE [Price] > 100", c[0]);
        }

        [Fact]
        public void InnerScopeEngineWithinCTE()
        {
            var series = new Query("table")
                .ForPostgres(q => q.WhereRaw("postgres = true"))
                .ForSqlServer(q => q.WhereRaw("sqlsrv = 1"));
            var query = new Query("series").With("series", series);

            var c = Compile(query);

            Assert.Equal("WITH [series] AS (SELECT * FROM [table] WHERE sqlsrv = 1) \nSELECT * FROM [series]", c[0]);
            Assert.Equal("WITH \"series\" AS (SELECT * FROM \"table\" WHERE postgres = true) \nSELECT * FROM \"series\"", c[2]);
        }


        [Fact]
        public void SqlServerTop()
        {
            var query = new Query("table").Limit(1);
            Assert.Equal("SELECT TOP (@p0) * FROM [table]", mssql.Compile(query).Sql);
        }

        [Fact]
        public void InsertFromSubQueryWithCte()
        {
            var query = new Query("expensive_cars")
            .With("old_cards", new Query("all_cars").Where("year", "<", 2000))
            .AsInsert(
                    new[] { "name", "model", "year" },
                    new Query("old_cars").Where("price", ">", 100).ForPage(2, 10)
            );

            var c = Compile(query);

            Assert.Equal("WITH [old_cards] AS (SELECT * FROM [all_cars] WHERE [year] < 2000) \nINSERT INTO [expensive_cars] ([name], [model], [year]) SELECT * FROM (SELECT *, ROW_NUMBER() OVER (ORDER BY (SELECT 0)) AS [row_num] FROM [old_cars] WHERE [price] > 100) AS [subquery] WHERE [row_num] BETWEEN 11 AND 20", c[0]);

            Assert.Equal("WITH `old_cards` AS (SELECT * FROM `all_cars` WHERE `year` < 2000) \nINSERT INTO `expensive_cars` (`name`, `model`, `year`) SELECT * FROM `old_cars` WHERE `price` > 100 LIMIT 10 OFFSET 10", c[1]);

            Assert.Equal("WITH \"old_cards\" AS (SELECT * FROM \"all_cars\" WHERE \"year\" < 2000) \nINSERT INTO \"expensive_cars\" (\"name\", \"model\", \"year\") SELECT * FROM \"old_cars\" WHERE \"price\" > 100 LIMIT 10 OFFSET 10", c[2]);
        }

        [Fact]
        public void InsertMultiRecords()
        {
            var query = new Query("expensive_cars")
            .AsInsert(
                    new[] { "name", "brand", "year" },
                    new[]
                    {
                        new object[] { "Chiron", "Bugatti", null},
                        new object[] { "Huayra", "Pagani", 2012},
                        new object[] { "Reventon roadster", "Lamborghini", 2009}
                    }
            );

            var c = Compile(query);

            Assert.Equal("INSERT INTO [expensive_cars] ([name], [brand], [year]) VALUES ('Chiron', 'Bugatti', NULL), ('Huayra', 'Pagani', 2012), ('Reventon roadster', 'Lamborghini', 2009)", c[0]);
        }

        [Fact]
        public void InsertWithNullValues()
        {
            var query = new Query("Books").AsInsert(
                new[] { "Id", "Author", "ISBN", "Date" },
                new object[] { 1, "Author 1", "123456", null }
            );

            var c = Compile(query);

            Assert.Equal("INSERT INTO [Books] ([Id], [Author], [ISBN], [Date]) VALUES (1, 'Author 1', 123456, NULL)", c[0]);
        }

        [Fact]
        public void InsertWithEmptyString()
        {
            var query = new Query("Books").AsInsert(
                new[] { "Id", "Author", "ISBN", "Description" },
                new object[] { 1, "Author 1", "123456", "" }
            );

            var c = Compile(query);

            Assert.Equal("INSERT INTO [Books] ([Id], [Author], [ISBN], [Description]) VALUES (1, 'Author 1', 123456, '')", c[0]);
        }

        [Fact]
        public void UpdateWithNullValues()
        {
            var query = new Query("Books").Where("Id", 1).AsUpdate(
                new[] { "Author", "Date", "Version" },
                new object[] { "Author 1", null, null }
            );

            var c = Compile(query);

            Assert.Equal("UPDATE [Books] SET [Author] = 'Author 1', [Date] = NULL, [Version] = NULL WHERE [Id] = 1", c[0]);
        }

        [Fact]
        public void UpdateWithEmptyString()
        {
            var query = new Query("Books").Where("Id", 1).AsUpdate(
                new[] { "Author", "Description" },
                new object[] { "Author 1", "" }
            );

            var c = Compile(query);

            Assert.Equal("UPDATE [Books] SET [Author] = 'Author 1', [Description] = '' WHERE [Id] = 1", c[0]);
        }

        [Fact]
        public void ShouldThrowException()
        {
            Assert.Throws<InvalidOperationException>(() =>
            {
                new Query("Books").Get();
            });
        }

        [Fact]
        public void Union()
        {
            var laptops = new Query("Laptops");
            var mobiles = new Query("Phones").Union(laptops);

            var c = Compile(mobiles);

            Assert.Equal("(SELECT * FROM [Phones]) UNION (SELECT * FROM [Laptops])", c[0]);

        }

        [Fact]
        public void MultipleUnion()
        {
            var laptops = new Query("Laptops");
            var tablets = new Query("Tablets");

            var mobiles = new Query("Phones").Union(laptops).Union(tablets);


            var c = Compile(mobiles);

            Assert.Equal("(SELECT * FROM [Phones]) UNION (SELECT * FROM [Laptops]) UNION (SELECT * FROM [Tablets])", c[0]);

        }

        [Fact]
        public void MultipleUnionWithBindings()
        {
            var laptops = new Query("Laptops").Where("Price", ">", 1000);
            var tablets = new Query("Tablets").Where("Price", ">", 2000);

            var mobiles = new Query("Phones").Where("Price", "<", 3000).Union(laptops).Union(tablets);


            var c = Compile(mobiles);

            Assert.Equal("(SELECT * FROM [Phones] WHERE [Price] < 3000) UNION (SELECT * FROM [Laptops] WHERE [Price] > 1000) UNION (SELECT * FROM [Tablets] WHERE [Price] > 2000)", c[0]);

        }

        [Fact]
        public void MultipleUnionWithBindingsAndPagination()
        {
            var laptops = new Query("Laptops").Where("Price", ">", 1000);
            var tablets = new Query("Tablets").Where("Price", ">", 2000).ForPage(2);

            var mobiles = new Query("Phones").Where("Price", "<", 3000).Union(laptops).UnionAll(tablets);


            var c = Compile(mobiles);

            Assert.Equal("(SELECT * FROM [Phones] WHERE [Price] < 3000) UNION (SELECT * FROM [Laptops] WHERE [Price] > 1000) UNION ALL (SELECT * FROM (SELECT *, ROW_NUMBER() OVER (ORDER BY (SELECT 0)) AS [row_num] FROM [Tablets] WHERE [Price] > 2000) AS [subquery] WHERE [row_num] BETWEEN 16 AND 30)", c[0]);

        }

        [Fact]
        public void UnionWithCallbacks()
        {
            var mobiles = new Query("Phones")
                .Where("Price", "<", 3000)
                .Union(q => q.From("Laptops"))
                .UnionAll(q => q.From("Tablets"));

            var c = Compile(mobiles);

            Assert.Equal("(SELECT * FROM [Phones] WHERE [Price] < 3000) UNION (SELECT * FROM [Laptops]) UNION ALL (SELECT * FROM [Tablets])", c[0]);

        }

        [Fact]
        public void UnionWithDifferentEngine()
        {
            var mobiles = new Query("Phones")
                .Where("Price", "<", 300)
                .ForSqlServer(scope => scope.Except(q => q.From("Phones").WhereNot("Os", "iOS")))
                .ForPostgres(scope => scope.Union(q => q.From("Laptops").Where("Price", "<", 800)))
                .ForMySql(scope => scope.IntersectAll(q => q.From("Watches").Where("Os", "Android")))
                .UnionAll(q => q.From("Tablets").Where("Price", "<", 100));

            var c = Compile(mobiles);

            Assert.Equal("(SELECT * FROM [Phones] WHERE [Price] < 300) EXCEPT (SELECT * FROM [Phones] WHERE NOT ([Os] = 'iOS')) UNION ALL (SELECT * FROM [Tablets] WHERE [Price] < 100)", c[0]);

            Assert.Equal("(SELECT * FROM `Phones` WHERE `Price` < 300) INTERSECT ALL (SELECT * FROM `Watches` WHERE `Os` = 'Android') UNION ALL (SELECT * FROM `Tablets` WHERE `Price` < 100)", c[1]);

            Assert.Equal("(SELECT * FROM \"Phones\" WHERE \"Price\" < 300) UNION (SELECT * FROM \"Laptops\" WHERE \"Price\" < 800) UNION ALL (SELECT * FROM \"Tablets\" WHERE \"Price\" < 100)", c[2]);

        }

        [Fact]
        public void CombineRaw()
        {
            var query = new Query("Mobiles").CombineRaw("UNION ALL SELECT * FROM Devices");

            var c = Compile(query);

            Assert.Equal("(SELECT * FROM [Mobiles]) UNION ALL SELECT * FROM Devices", c[0]);
        }

        [Fact]
        public void CombineRawWithPlaceholders()
        {
            var query = new Query("Mobiles").CombineRaw("UNION ALL SELECT * FROM {Devices}");

            var c = Compile(query);

            Assert.Equal("(SELECT * FROM [Mobiles]) UNION ALL SELECT * FROM [Devices]", c[0]);
            Assert.Equal("(SELECT * FROM `Mobiles`) UNION ALL SELECT * FROM `Devices`", c[1]);
        }

        [Fact]
        public void NestedEmptyWhere()
        {
            // Empty nested where should be ignored
            var query = new Query("A").Where(q => new Query().Where(q2 => new Query().Where(q3 => new Query())));

            var c = Compile(query);

            Assert.Equal("SELECT * FROM [A]", c[0]);
        }

        [Fact]
        public void NestedQuery()
        {
            var query = new Query("A").Where(q => new Query("B"));

            var c = Compile(query);

            Assert.Equal("SELECT * FROM [A]", c[0]);
        }

        [Fact]
        public void Count()
        {
            var query = new Query("A").AsCount().Limit(1);

            var c = Compile(query);

            Assert.Equal("SELECT COUNT(*) AS [count] FROM [A]", c[0]);
            Assert.Equal("SELECT COUNT(*) AS `count` FROM `A`", c[1]);
            Assert.Equal("SELECT COUNT(*) AS \"count\" FROM \"A\"", c[2]);
        }

        [Fact]
        public void Should_Equal_AfterMultipleCompile()
        {
            var query = new Query()
                .Select("Id", "Name")
                .From("Table")
                .OrderBy("Name")
                .Limit(20)
                .Offset(1);

            var first = Compile(query);
            Assert.Equal("SELECT * FROM (SELECT [Id], [Name], ROW_NUMBER() OVER (ORDER BY [Name]) AS [row_num] FROM [Table]) AS [subquery] WHERE [row_num] BETWEEN 2 AND 21", first[0]);
            Assert.Equal("SELECT `Id`, `Name` FROM `Table` ORDER BY `Name` LIMIT 20 OFFSET 1", first[1]);
            Assert.Equal("SELECT \"Id\", \"Name\" FROM \"Table\" ORDER BY \"Name\" LIMIT 20 OFFSET 1", first[2]);

            var second = Compile(query);

            Assert.Equal(first[0], second[0]);
            Assert.Equal(first[1], second[1]);
            Assert.Equal(first[2], second[2]);
        }

        [Fact]
        public void Raw_WrapIdentifiers()
        {
            var query = new Query("Users").SelectRaw("[Id], [Name], {Age}");

            var c = Compile(query);

            Assert.Equal("SELECT [Id], [Name], [Age] FROM [Users]", c[0]);
            Assert.Equal("SELECT `Id`, `Name`, `Age` FROM `Users`", c[1]);
            Assert.Equal("SELECT \"Id\", \"Name\", \"Age\" FROM \"Users\"", c[2]);
        }
    }
}<|MERGE_RESOLUTION|>--- conflicted
+++ resolved
@@ -8,7 +8,6 @@
 {
     public class QueryBuilderTest
     {
-<<<<<<< HEAD
         private readonly Compiler pgsql;
         private readonly MySqlCompiler mysql;
 
@@ -20,19 +19,6 @@
                  mssql.Compile(q.Clone()).ToString(),
                  mysql.Compile(q.Clone()).ToString(),
                 pgsql.Compile(q.Clone()).ToString(),
-=======
-        private readonly Compiler _pg;
-        private readonly MySqlCompiler _mysql;
-        private readonly SqlServerCompiler _sqlsrv;
-
-        private string[] Compile(Query q)
-        {
-            return new[]
-            {
-                _sqlsrv.Compile(q.Clone()).ToString(),
-                _mysql.Compile(q.Clone()).ToString(),
-                _pg.Compile(q.Clone()).ToString(),
->>>>>>> e2a6fa06
             };
         }
         public QueryBuilderTest()
