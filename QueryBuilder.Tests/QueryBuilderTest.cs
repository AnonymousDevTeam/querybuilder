--- conflicted
+++ resolved
@@ -176,15 +176,9 @@
 
         Assert.Equal("WITH `range` AS (SELECT `Id` FROM `seqtbl` WHERE `Id` < 33)\nSELECT * FROM `Races` WHERE `RaceAuthor` IN (SELECT `Name` FROM `Users` WHERE `Status` = 'Available') AND `Id` > 55 AND `Value` BETWEEN 18 AND 24", c[1]);
 
-<<<<<<< HEAD
-        Assert.Equal("WITH \"range\" AS (SELECT \"d\" FROM generate_series(1, 33) as d)\nSELECT * FROM \"Races\" WHERE \"Name\" = 3778 AND \"Id\" > 55 AND \"Value\" BETWEEN 18 AND 24", c[2]);
-
-        Assert.Equal("WITH \"RANGE\" AS (SELECT \"D\" FROM generate_series(1, 33) as d)\nSELECT * FROM \"RACES\" WHERE \"NAME\" = 3778 AND \"ID\" > 55 AND \"VALUE\" BETWEEN 18 AND 24", c[3]);
-=======
-        Assert.Equal("WITH \"range\" AS (SELECT \"d\" FROM generate_series(1, 33) as d) \nSELECT * FROM \"Races\" WHERE \"Name\" = '3778' AND \"Id\" > 55 AND \"Value\" BETWEEN 18 AND 24", c[2]);
-
-        Assert.Equal("WITH \"RANGE\" AS (SELECT \"D\" FROM generate_series(1, 33) as d) \nSELECT * FROM \"RACES\" WHERE \"NAME\" = '3778' AND \"ID\" > 55 AND \"VALUE\" BETWEEN 18 AND 24", c[3]);
->>>>>>> ac897e0f
+        Assert.Equal("WITH \"range\" AS (SELECT \"d\" FROM generate_series(1, 33) as d)\nSELECT * FROM \"Races\" WHERE \"Name\" = '3778' AND \"Id\" > 55 AND \"Value\" BETWEEN 18 AND 24", c[2]);
+
+        Assert.Equal("WITH \"RANGE\" AS (SELECT \"D\" FROM generate_series(1, 33) as d)\nSELECT * FROM \"RACES\" WHERE \"NAME\" = '3778' AND \"ID\" > 55 AND \"VALUE\" BETWEEN 18 AND 24", c[3]);
     }
 
     [Fact]
@@ -202,8 +196,7 @@
 
         var c = Compile(query);
 
-<<<<<<< HEAD
-        Assert.Equal($"WITH [OldBooks] AS (SELECT * FROM [Books] WHERE [Date] < '{now}')\nUPDATE [Books] SET [Price] = 150 WHERE [Price] > 100", c[0]);
+        Assert.Equal($"WITH [OldBooks] AS (SELECT * FROM [Books] WHERE [Date] < '{now}')\nUPDATE [Books] SET [Price] = '150' WHERE [Price] > 100", c[0]);
     }
 
     [Fact]
@@ -221,9 +214,6 @@
         var c = Compile(query);
 
         Assert.Equal("WITH [A] AS (SELECT * FROM [A]),\n[B] AS (SELECT * FROM [B]),\n[C] AS (SELECT * FROM [C])\nSELECT * FROM [A]", c[0]);
-=======
-        Assert.Equal($"WITH [OldBooks] AS (SELECT * FROM [Books] WHERE [Date] < '{now}') \nUPDATE [Books] SET [Price] = '150' WHERE [Price] > 100", c[0]);
->>>>>>> ac897e0f
     }
 
     [Fact]
